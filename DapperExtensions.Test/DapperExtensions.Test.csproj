--- conflicted
+++ resolved
@@ -61,11 +61,8 @@
   <ItemGroup>
     <Compile Include="BaseFixture.cs" />
     <Compile Include="DapperExtensionsFixture.cs" />
-<<<<<<< HEAD
     <Compile Include="Data\Person.cs" />
-=======
     <Compile Include="GetMapFixture.cs" />
->>>>>>> 7d6658e7
     <Compile Include="PredicatesFixture.cs" />
     <Compile Include="Properties\AssemblyInfo.cs" />
   </ItemGroup>
