--- conflicted
+++ resolved
@@ -139,11 +139,7 @@
         
         public virtual string Insert(IClassMapper classMap)
         {
-<<<<<<< HEAD
-            var columns = classMap.Properties.Where(p => !(p.Ignored || p.IsReadOnly || p.KeyType == KeyType.Identity || p.KeyType == KeyType.TriggerIdentity));
-=======
             var columns = classMap.Properties.Where(p => !(p.InsertIgnored || p.KeyType == KeyType.Identity || p.KeyType == KeyType.Generated));
->>>>>>> 6937045a
             if (!columns.Any())
             {
                 throw new ArgumentException("No columns were mapped.");
@@ -190,15 +186,8 @@
             {
                 throw new ArgumentNullException("Parameters");
             }
-            
-            var columns = ignoreAllKeyProperties
-                ? classMap.Properties.Where(p => !(p.Ignored || p.IsReadOnly) && p.KeyType == KeyType.NotAKey)
-                : classMap.Properties.Where(p => !(p.Ignored || p.IsReadOnly || p.KeyType == KeyType.Identity || p.KeyType == KeyType.Assigned));
-
-<<<<<<< HEAD
-=======
+
             var columns = classMap.Properties.Where(p => !(p.UpdateIgnored || p.KeyType == KeyType.Identity));
->>>>>>> 6937045a
             if (!columns.Any())
             {
                 throw new ArgumentException("No columns were mapped.");
