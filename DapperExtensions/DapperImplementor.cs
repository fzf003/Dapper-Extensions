--- conflicted
+++ resolved
@@ -129,7 +129,6 @@
                     identityValue = connection.ExecuteScalar<long>(sql, null, transaction, commandTimeout, CommandType.Text);
                 }
 
-<<<<<<< HEAD
                 // We are only interested in the first identity, but we are iterating over all resulting items (if any).
                 // This makes sure that ADO.NET drivers (like MySql) won't actively terminate the query.
                 bool hasResult = false;
@@ -148,9 +147,6 @@
                     throw new InvalidOperationException("The source sequence is empty.");
                 }
 
-=======
-                int identityInt = Convert.ToInt32(identityValue);
->>>>>>> 82f03d19
                 keyValues.Add(identityColumn.Name, identityInt);
                 identityColumn.PropertyInfo.SetValue(entity, identityInt, null);
             }
