--- conflicted
+++ resolved
@@ -102,11 +102,8 @@
             IClassMapper classMap = SqlGenerator.Configuration.GetMap<T>();
             List<IPropertyMap> nonIdentityKeyProperties = classMap.Properties.Where(p => p.KeyType == KeyType.Guid || p.KeyType == KeyType.Assigned).ToList();
             var identityColumn = classMap.Properties.SingleOrDefault(p => p.KeyType == KeyType.Identity);
-<<<<<<< HEAD
+            var generatedColumn = classMap.Properties.SingleOrDefault(p => p.KeyType == KeyType.Generated);
             var triggerIdentityColumn = classMap.Properties.SingleOrDefault(p => p.KeyType == KeyType.TriggerIdentity);
-=======
-            var generatedColumn = classMap.Properties.SingleOrDefault(p => p.KeyType == KeyType.Generated);
->>>>>>> 6937045a
             foreach (var column in nonIdentityKeyProperties)
             {
                 if (column.KeyType == KeyType.Guid && (Guid)column.PropertyInfo.GetValue(entity, null) == Guid.Empty)
@@ -154,33 +151,31 @@
                 keyValues.Add(identityColumn.Name, identityInt);
                 identityColumn.PropertyInfo.SetValue(entity, identityInt, null);
             }
-<<<<<<< HEAD
-            else if (triggerIdentityColumn != null)
-            {
-                var dynamicParameters = new DynamicParameters();
-                foreach (var prop in entity.GetType().GetProperties(BindingFlags.GetProperty | BindingFlags.Instance | BindingFlags.Public)
-                    .Where(p => p.Name != triggerIdentityColumn.PropertyInfo.Name))
-                {
-                    dynamicParameters.Add(prop.Name, prop.GetValue(entity, null));
-                }
-
-                // defaultValue need for identify type of parameter
-                var defaultValue = entity.GetType().GetProperty(triggerIdentityColumn.PropertyInfo.Name).GetValue(entity, null);
-                dynamicParameters.Add("IdOutParam", direction: ParameterDirection.Output, value: defaultValue);
-
-                connection.Execute(sql, dynamicParameters, transaction, commandTimeout, CommandType.Text);
-
-                var value = dynamicParameters.Get<object>(SqlGenerator.Configuration.Dialect.ParameterPrefix + "IdOutParam");
-                keyValues.Add(triggerIdentityColumn.Name, value);
-                triggerIdentityColumn.PropertyInfo.SetValue(entity, value, null);
-=======
             else if (generatedColumn != null)
             {
                 T inserted = connection.Query<T>(sql, entity, transaction, false, commandTimeout, CommandType.Text).First();
                 var generatedId = generatedColumn.PropertyInfo.GetValue(inserted, null);
                 keyValues.Add(generatedColumn.Name, generatedId);
                 generatedColumn.PropertyInfo.SetValue(entity, generatedId, null);
->>>>>>> 6937045a
+            }
+            else if (triggerIdentityColumn != null)
+            {
+                var dynamicParameters = new DynamicParameters();
+                foreach (var prop in entity.GetType().GetProperties(BindingFlags.GetProperty | BindingFlags.Instance | BindingFlags.Public)
+                    .Where(p => p.Name != triggerIdentityColumn.PropertyInfo.Name))
+                {
+                    dynamicParameters.Add(prop.Name, prop.GetValue(entity, null));
+                }
+
+                // defaultValue need for identify type of parameter
+                var defaultValue = entity.GetType().GetProperty(triggerIdentityColumn.PropertyInfo.Name).GetValue(entity, null);
+                dynamicParameters.Add("IdOutParam", direction: ParameterDirection.Output, value: defaultValue);
+
+                connection.Execute(sql, dynamicParameters, transaction, commandTimeout, CommandType.Text);
+
+                var value = dynamicParameters.Get<object>(SqlGenerator.Configuration.Dialect.ParameterPrefix + "IdOutParam");
+                keyValues.Add(triggerIdentityColumn.Name, value);
+                triggerIdentityColumn.PropertyInfo.SetValue(entity, value, null);
             }
             else
             {
@@ -208,16 +203,8 @@
             string sql = SqlGenerator.Update(classMap, predicate, parameters, ignoreAllKeyProperties);
             DynamicParameters dynamicParameters = new DynamicParameters();
 
-<<<<<<< HEAD
-            var columns = ignoreAllKeyProperties 
-                ? classMap.Properties.Where(p => !(p.Ignored || p.IsReadOnly) && p.KeyType == KeyType.NotAKey) 
-                : classMap.Properties.Where(p => !(p.Ignored || p.IsReadOnly || p.KeyType == KeyType.Identity || p.KeyType == KeyType.Assigned));
-
-            foreach (var property in ReflectionHelper.GetObjectValues(entity).Where(property => columns.Any(c => c.Name == property.Key)))
-=======
-            var columns = classMap.Properties.Where(p => !(p.UpdateIgnored || p.KeyType == KeyType.Identity));
+            var columns = classMap.Properties.Where(p => !(p.UpdateIgnored || p.KeyType == KeyType.Identity || p.KeyType == KeyType.Assigned));
             foreach (var property in ReflectionHelper.GetTypeValues(entity).Where(property => columns.Any(c => c.PropertyInfo == property.Key)))
->>>>>>> 6937045a
             {
                 dynamicParameters.Add(property.Key.Name, property.Value);
             }
